--- conflicted
+++ resolved
@@ -258,9 +258,6 @@
     await db_session.commit()
     await db_session.refresh(project)
 
-<<<<<<< HEAD
-    return project
-=======
     return project
 
 
@@ -291,5 +288,4 @@
     # テンプレートデータをシード
     result = await seed_templates(db_session, clear_existing=True)
 
-    return result
->>>>>>> abbcaf67
+    return result