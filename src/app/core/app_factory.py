"""FastAPIアプリケーション生成ファクトリー。

このモジュールは、FastAPIアプリケーションインスタンスの作成と設定を行います。

主な役割:
    1. **FastAPIアプリ作成**: アプリケーションメタデータの設定
    2. **ミドルウェア登録**: CORS、ロギング、レート制限、メトリクスなど
    3. **ルーター登録**: API v1エンドポイントと基本エンドポイントの登録
    4. **例外ハンドラー登録**: カスタム例外処理の設定

Usage:
    >>> from app.core.app_factory import create_app
    >>>
    >>> app = create_app()
"""

from fastapi import FastAPI
from fastapi.middleware.cors import CORSMiddleware

from app.api.core import register_exception_handlers
from app.api.middlewares import (
    ErrorHandlerMiddleware,
    LoggingMiddleware,
    PrometheusMetricsMiddleware,
    RateLimitMiddleware,
    SecurityHeadersMiddleware,
)
from app.api.routes.system import health, metrics, root
from app.api.routes.v1 import (
    analysis,
<<<<<<< HEAD
=======
    analysis_templates,
>>>>>>> abbcaf67
    driver_tree,
    ppt_generator,
    project_files,
    project_members,
    projects,
    sample_agents,
    sample_files,
    sample_sessions,
    sample_users,
    users,
)
from app.core.config import settings
from app.core.lifespan import lifespan


def create_app() -> FastAPI:
    """FastAPIアプリケーションインスタンスを作成します。

    ライフサイクル管理、ミドルウェア、ルーター、例外ハンドラーを含む
    完全に設定されたFastAPIアプリケーションを生成します。

    アーキテクチャ:
        リクエスト
            ↓
        [CORS Middleware] ← クロスオリジン制御
            ↓
        [RateLimitMiddleware] ← 100req/min制限
            ↓
        [LoggingMiddleware] ← 構造化ログ記録
            ↓
        [ErrorHandlerMiddleware] ← エラーハンドリング
            ↓
        [PrometheusMetricsMiddleware] ← メトリクス収集
            ↓
        [Router] ← エンドポイント処理
            ↓
        レスポンス

    Returns:
        FastAPI: 完全に設定されたFastAPIアプリケーションインスタンス

    Example:
        >>> from app.core.app_factory import create_app
        >>> import uvicorn
        >>>
        >>> app = create_app()
        >>> uvicorn.run(app, host="0.0.0.0", port=8000)

    Note:
        - ミドルウェアの実行順序は登録の逆順です（後に追加したものが先に実行される）
        - lifespanコンテキストマネージャーでアプリの起動・終了処理を管理しています
    """
    # ✨ 追加: Swagger UIのOAuth設定（本番モードのみ）
    swagger_ui_init_oauth = None
    if settings.AUTH_MODE == "production":
        swagger_ui_init_oauth = {
            "usePkceWithAuthorizationCodeGrant": True,
            "clientId": settings.AZURE_OPENAPI_CLIENT_ID,
            "scopes": f"api://{settings.AZURE_CLIENT_ID}/access_as_user",
        }

    app = FastAPI(
        title=settings.APP_NAME,
        version=settings.VERSION,
        description=f"""
    # AIエージェントアプリケーション API

    LangChain/LangGraphを使用したAIエージェントアプリケーションのバックエンドAPI。

    ## 認証モード: {settings.AUTH_MODE}

    {"### Azure AD認証が有効です" if settings.AUTH_MODE == "production" else "### 開発モード認証（モック）"}

    ## 主な機能

    - **AIエージェントとのチャット**: LangGraphによる高度な会話エンジン
    - **セッション管理**: 会話履歴の保存と取得
    - **ファイル処理**: ファイルのアップロード・ダウンロード
    - **認証・認可**: {"Azure AD認証" if settings.AUTH_MODE == "production" else "JWT認証"} とロールベース制御
    - **モニタリング**: Prometheusメトリクス収集

    ## 認証

    ほとんどのエンドポイントはゲストアクセス可能ですが、一部の機能では認証が必要です。
    認証が必要な場合は、`Authorization: Bearer <token>` ヘッダーを含めてください。

    ## レート制限

    APIリクエストは100リクエスト/分に制限されています。
    """,
        lifespan=lifespan,
        docs_url="/docs",
        redoc_url="/redoc",
        openapi_url="/openapi.json",
        swagger_ui_oauth2_redirect_url="/oauth2-redirect" if settings.AUTH_MODE == "production" else None,
        swagger_ui_init_oauth=swagger_ui_init_oauth,
        contact={
            "name": "開発チーム",
            "email": "nomura.koshiro@gmail.com",
        },
        license_info={
            "name": "MIT",
        },
    )

    # 例外ハンドラーを登録
    register_exception_handlers(app)

    # カスタムミドルウェアを登録（実行順序は登録の逆順 - 後に追加されたものが先に実行される）
    app.add_middleware(PrometheusMetricsMiddleware)
    app.add_middleware(ErrorHandlerMiddleware)
    app.add_middleware(LoggingMiddleware)
    app.add_middleware(
        RateLimitMiddleware,
        calls=settings.RATE_LIMIT_CALLS,
        period=settings.RATE_LIMIT_PERIOD,
    )

    # CORSミドルウェア（config.pyで必ずALLOWED_ORIGINSが設定されている）
    app.add_middleware(
        CORSMiddleware,
        allow_origins=settings.ALLOWED_ORIGINS or [],  # 型安全性のためのフォールバック
        allow_credentials=True,
        allow_methods=["GET", "POST", "PUT", "DELETE", "PATCH"],
        allow_headers=["Accept", "Content-Type", "Authorization", "X-API-Key"],
    )

    # セキュリティヘッダーミドルウェア
    # すべてのレスポンスにセキュリティヘッダーを追加
    # （X-Content-Type-Options, X-Frame-Options, X-XSS-Protection, HSTS）
    app.add_middleware(SecurityHeadersMiddleware)

    # APIバージョニング付きルーターを登録
    app.include_router(sample_users.router, prefix="/api/v1/sample-users", tags=["sample-users"])
    app.include_router(sample_agents.router, prefix="/api/v1/sample-agents", tags=["sample-agents"])
    app.include_router(sample_sessions.router, prefix="/api/v1/sample-sessions", tags=["sample-sessions"])
    app.include_router(sample_files.router, prefix="/api/v1/sample-files", tags=["sample-files"])

    # Azure AD認証用ユーザー管理API
    app.include_router(users.router, prefix="/api/v1/users", tags=["users"])

    # プロジェクト管理API
    app.include_router(projects.router, prefix="/api/v1/projects", tags=["projects"])

    # プロジェクトメンバー管理API
    app.include_router(
        project_members.router,
        prefix="/api/v1/projects/{project_id}/members",
        tags=["project-members"],
    )

    # プロジェクトファイル管理API
    app.include_router(
        project_files.router,
        prefix="/api/v1",
        tags=["project-files"],
    )

    # データ分析API
    app.include_router(
        analysis.router,
        prefix="/api/v1/analysis",
        tags=["analysis"],
    )

<<<<<<< HEAD
=======
    # Analysis Templates API
    app.include_router(
        analysis_templates.router,
        prefix="/api/v1/analysis/templates",
        tags=["analysis-templates"],
    )

>>>>>>> abbcaf67
    # PPT Generator API
    app.include_router(
        ppt_generator.router,
        prefix="/api/v1/ppt",
        tags=["ppt-generator"],
    )

    # Driver Tree API
    app.include_router(
        driver_tree.router,
        prefix="/api/v1/driver-tree",
        tags=["driver-tree"],
    )

    # 基本エンドポイントを登録
    app.include_router(root.router, tags=["root"])
    app.include_router(health.router, tags=["health"])
    app.include_router(metrics.router, tags=["metrics"])

    return app<|MERGE_RESOLUTION|>--- conflicted
+++ resolved
@@ -28,10 +28,7 @@
 from app.api.routes.system import health, metrics, root
 from app.api.routes.v1 import (
     analysis,
-<<<<<<< HEAD
-=======
     analysis_templates,
->>>>>>> abbcaf67
     driver_tree,
     ppt_generator,
     project_files,
@@ -197,8 +194,6 @@
         tags=["analysis"],
     )
 
-<<<<<<< HEAD
-=======
     # Analysis Templates API
     app.include_router(
         analysis_templates.router,
@@ -206,7 +201,6 @@
         tags=["analysis-templates"],
     )
 
->>>>>>> abbcaf67
     # PPT Generator API
     app.include_router(
         ppt_generator.router,
